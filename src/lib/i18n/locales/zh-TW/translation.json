{
	"'s', 'm', 'h', 'd', 'w' or '-1' for no expiration.": "'s', 'm', 'h', 'd', 'w' 或 '-1' 表示無期限。",
	"(Beta)": "(測試版)",
	"(e.g. `sh webui.sh --api`)": "(例如 `sh webui.sh --api`)",
	"(latest)": "(最新版)",
	"{{modelName}} is thinking...": "{{modelName}} 正在思考...",
	"{{user}}'s Chats": "",
	"{{webUIName}} Backend Required": "需要 {{webUIName}} 後台",
	"a user": "使用者",
	"About": "關於",
	"Account": "帳號",
	"Accurate information": "",
	"Add a model": "新增模型",
	"Add a model tag name": "新增模型標籤",
	"Add a short description about what this modelfile does": "為這個 Modelfile 添加一段簡短的描述",
	"Add a short title for this prompt": "為這個提示詞添加一個簡短的標題",
	"Add a tag": "新增標籤",
	"Add Docs": "新增文件",
	"Add Files": "新增檔案",
	"Add message": "新增訊息",
	"Add Model": "",
	"Add Tags": "新增標籤",
	"Adjusting these settings will apply changes universally to all users.": "調整這些設定將對所有使用者進行更改。",
	"admin": "管理員",
	"Admin Panel": "管理員控制台",
	"Admin Settings": "管理設定",
	"Advanced Parameters": "進階參數",
	"all": "所有",
	"All Users": "所有使用者",
	"Allow": "允許",
	"Allow Chat Deletion": "允許刪除聊天紀錄",
	"alphanumeric characters and hyphens": "英文字母、數字（0~9）和連字符（-）",
	"Already have an account?": "已經有帳號了嗎？",
	"an assistant": "助手",
	"and": "和",
	"API Base URL": "API 基本 URL",
	"API Key": "API 金鑰",
	"API Key created.": "",
	"API keys": "",
	"API RPM": "API RPM",
	"Archive": "",
	"Archived Chats": "",
	"are allowed - Activate this command by typing": "是允許的 - 透過輸入",
	"Are you sure?": "你確定嗎？",
	"Attention to detail": "",
	"Audio": "音訊",
	"Auto-playback response": "自動播放回答",
	"Auto-send input after 3 sec.": "3秒後自動傳送輸入內容",
	"AUTOMATIC1111 Base URL": "AUTOMATIC1111 基本 URL",
	"AUTOMATIC1111 Base URL is required.": "需要 AUTOMATIC1111 基本 URL",
	"available!": "可以使用！",
	"Back": "返回",
	"Bad Response": "",
	"Being lazy": "",
	"Builder Mode": "建構模式",
	"Cancel": "取消",
	"Categories": "分類",
	"Change Password": "修改密碼",
	"Chat": "聊天",
	"Chat History": "聊天紀錄功能",
	"Chat History is off for this browser.": "此瀏覽器已關閉聊天紀錄功能。",
	"Chats": "聊天",
	"Check Again": "重新檢查",
	"Check for updates": "檢查更新",
	"Checking for updates...": "正在檢查更新...",
	"Choose a model before saving...": "儲存前選擇一個模型...",
	"Chunk Overlap": "Chunk Overlap",
	"Chunk Params": "Chunk 參數",
	"Chunk Size": "Chunk 大小",
	"Click here for help.": "點擊這裡尋找幫助。",
	"Click here to check other modelfiles.": "點擊這裡檢查其他 Modelfiles。",
	"Click here to select": "點擊這裡選擇",
	"Click here to select documents.": "點擊這裡選擇文件。",
	"click here.": "點擊這裡。",
	"Click on the user role button to change a user's role.": "點擊使用者 Role 按鈕以更改使用者的 Role。",
	"Close": "關閉",
	"Collection": "收藏",
	"ComfyUI": "",
	"ComfyUI Base URL": "",
	"ComfyUI Base URL is required.": "",
	"Command": "命令",
	"Confirm Password": "確認密碼",
	"Connections": "連線",
	"Content": "內容",
	"Context Length": "上下文長度",
	"Continue Response": "",
	"Conversation Mode": "對話模式",
	"Copied shared chat URL to clipboard!": "",
	"Copy": "",
	"Copy last code block": "複製最後一個程式碼區塊",
	"Copy last response": "複製最後一個回答",
	"Copy Link": "",
	"Copying to clipboard was successful!": "成功複製到剪貼簿！",
	"Create a concise, 3-5 word phrase as a header for the following query, strictly adhering to the 3-5 word limit and avoiding the use of the word 'title':": "為以下的查詢建立一個簡潔、3-5 個詞的短語作為標題，嚴格遵守 3-5 個詞的限制，避免使用「標題」這個詞：",
	"Create a modelfile": "建立 Modelfile",
	"Create Account": "建立帳號",
	"Created at": "建立於",
	"Created At": "",
	"Current Model": "目前模型",
	"Current Password": "目前密碼",
	"Custom": "自訂",
	"Customize Ollama models for a specific purpose": "定制特定用途的 Ollama 模型",
	"Dark": "暗色",
	"Database": "資料庫",
	"DD/MM/YYYY HH:mm": "DD/MM/YYYY HH:mm",
	"Default": "預設",
	"Default (Automatic1111)": "預設（Automatic1111）",
	"Default (SentenceTransformers)": "",
	"Default (Web API)": "預設（Web API）",
	"Default model updated": "預設模型已更新",
	"Default Prompt Suggestions": "預設提示詞建議",
	"Default User Role": "預設用戶 Role",
	"delete": "刪除",
	"Delete": "",
	"Delete a model": "刪除一個模型",
	"Delete chat": "刪除聊天紀錄",
	"Delete Chat": "",
	"Delete Chats": "刪除聊天紀錄",
	"Delete User": "",
	"Deleted {{deleteModelTag}}": "已刪除 {{deleteModelTag}}",
	"Deleted {{tagName}}": "",
	"Description": "描述",
	"Didn't fully follow instructions": "",
	"Disabled": "已停用",
	"Discover a modelfile": "發現新 Modelfile",
	"Discover a prompt": "發現新提示詞",
	"Discover, download, and explore custom prompts": "發現、下載並探索他人設置的提示詞",
	"Discover, download, and explore model presets": "發現、下載並探索他人設置的模型",
	"Display the username instead of You in the Chat": "在聊天中顯示使用者名稱而不是「你」",
	"Document": "文件",
	"Document Settings": "文件設定",
	"Documents": "文件",
	"does not make any external connections, and your data stays securely on your locally hosted server.": "不會與外部溝通，你的數據會安全地留在你的本機伺服器上。",
	"Don't Allow": "不允許",
	"Don't have an account?": "還沒有註冊帳號？",
	"Don't like the style": "",
	"Download": "",
	"Download Database": "下載資料庫",
	"Drop any files here to add to the conversation": "拖拽文件到此處以新增至對話",
	"e.g. '30s','10m'. Valid time units are 's', 'm', 'h'.": "例如 '30s', '10m'。有效的時間單位為 's', 'm', 'h'。",
	"Edit": "",
	"Edit Doc": "編輯文件",
	"Edit User": "編輯使用者",
	"Email": "電子郵件",
	"Embedding Model Engine": "",
	"Embedding model set to \"{{embedding_model}}\"": "",
	"Enable Chat History": "啟用聊天歷史",
	"Enable New Sign Ups": "允許註冊新帳號",
	"Enabled": "已啟用",
	"Enter {{role}} message here": "在這裡輸入 {{role}} 訊息",
	"Enter Chunk Overlap": "輸入 Chunk Overlap",
	"Enter Chunk Size": "輸入 Chunk 大小",
	"Enter Image Size (e.g. 512x512)": "輸入圖片大小（例如 512x512）",
	"Enter LiteLLM API Base URL (litellm_params.api_base)": "輸入 LiteLLM API 基本 URL（litellm_params.api_base）",
	"Enter LiteLLM API Key (litellm_params.api_key)": "輸入 LiteLLM API 金鑰（litellm_params.api_key）",
	"Enter LiteLLM API RPM (litellm_params.rpm)": "輸入 LiteLLM API RPM（litellm_params.rpm）",
	"Enter LiteLLM Model (litellm_params.model)": "輸入 LiteLLM 模型（litellm_params.model）",
	"Enter Max Tokens (litellm_params.max_tokens)": "輸入最大 Token 數（litellm_params.max_tokens）",
	"Enter model tag (e.g. {{modelTag}})": "輸入模型標籤（例如 {{modelTag}}）",
	"Enter Number of Steps (e.g. 50)": "輸入步數（例如 50）",
	"Enter Relevance Threshold": "",
	"Enter stop sequence": "輸入停止序列",
	"Enter Top K": "輸入 Top K",
	"Enter URL (e.g. http://127.0.0.1:7860/)": "輸入 URL（例如 http://127.0.0.1:7860/）",
	"Enter Your Email": "輸入你的電子郵件",
	"Enter Your Full Name": "輸入你的全名",
	"Enter Your Password": "輸入你的密碼",
	"Experimental": "實驗功能",
	"Export All Chats (All Users)": "匯出所有聊天紀錄（所有使用者）",
	"Export Chats": "匯出聊天紀錄",
	"Export Documents Mapping": "匯出文件映射",
	"Export Modelfiles": "匯出 Modelfiles",
	"Export Prompts": "匯出提示詞",
	"Failed to create API Key.": "",
	"Failed to read clipboard contents": "無法讀取剪貼簿內容",
	"Feel free to add specific details": "",
	"File Mode": "檔案模式",
	"File not found.": "找不到檔案。",
	"Fingerprint spoofing detected: Unable to use initials as avatar. Defaulting to default profile image.": "",
	"Fluidly stream large external response chunks": "",
	"Focus chat input": "聚焦聊天輸入框",
	"Followed instructions perfectly": "",
	"Format your variables using square brackets like this:": "像這樣使用方括號來格式化你的變數：",
	"From (Base Model)": "來自（基礎模型）",
	"Full Screen Mode": "全螢幕模式",
	"General": "常用",
	"General Settings": "常用設定",
	"Generation Info": "",
	"Good Response": "",
	"has no conversations.": "",
	"Hello, {{name}}": "你好, {{name}}",
	"Hide": "隱藏",
	"Hide Additional Params": "隱藏額外參數",
	"How can I help you today?": "今天能為你做什麼？",
	"Hybrid Search": "",
	"Image Generation (Experimental)": "圖像生成（實驗功能）",
	"Image Generation Engine": "圖像生成引擎",
	"Image Settings": "圖片設定",
	"Images": "圖片",
	"Import Chats": "匯入聊天紀錄",
	"Import Documents Mapping": "匯入文件映射",
	"Import Modelfiles": "匯入 Modelfiles",
	"Import Prompts": "匯入提示詞",
	"Include `--api` flag when running stable-diffusion-webui": "在運行 stable-diffusion-webui 時加上 `--api` 標誌",
	"Interface": "介面",
	"join our Discord for help.": "加入我們的 Discord 尋找幫助。",
	"JSON": "JSON",
	"JWT Expiration": "JWT 過期時間",
	"JWT Token": "JWT Token",
	"Keep Alive": "保持活躍",
	"Keyboard shortcuts": "鍵盤快速鍵",
	"Language": "語言",
	"Last Active": "",
	"Light": "亮色",
	"Listening...": "正在聽取...",
	"LLMs can make mistakes. Verify important information.": "LLM 可能會產生錯誤。請驗證重要資訊。",
	"Made by OpenWebUI Community": "由 OpenWebUI 社區製作",
	"Make sure to enclose them with": "請確保變數有被以下符號框住：",
	"Manage LiteLLM Models": "管理 LiteLLM 模型",
	"Manage Models": "管理模組",
	"Manage Ollama Models": "管理 Ollama 模型",
	"Max Tokens": "最大 Token 數",
	"Maximum of 3 models can be downloaded simultaneously. Please try again later.": "最多可以同時下載 3 個模型。請稍後再試。",
	"Mirostat": "Mirostat",
	"Mirostat Eta": "Mirostat Eta",
	"Mirostat Tau": "Mirostat Tau",
	"MMMM DD, YYYY": "MMMM DD, YYYY",
	"MMMM DD, YYYY HH:mm": "",
	"Model '{{modelName}}' has been successfully downloaded.": "'{{modelName}}' 模型已成功下載。",
	"Model '{{modelTag}}' is already in queue for downloading.": "'{{modelTag}}' 模型已經在下載佇列中。",
	"Model {{modelId}} not found": "找不到 {{modelId}} 模型",
	"Model {{modelName}} already exists.": "模型 {{modelName}} 已存在。",
	"Model filesystem path detected. Model shortname is required for update, cannot continue.": "",
	"Model Name": "模型名稱",
	"Model not selected": "未選擇模型",
	"Model Tag Name": "模型標籤",
	"Model Whitelisting": "白名單模型",
	"Model(s) Whitelisted": "模型已加入白名單",
	"Modelfile": "Modelfile",
	"Modelfile Advanced Settings": "Modelfile 進階設定",
	"Modelfile Content": "Modelfile 內容",
	"Modelfiles": "Modelfiles",
	"Models": "模型",
	"More": "",
	"My Documents": "我的文件",
	"My Modelfiles": "我的 Modelfiles",
	"My Prompts": "我的提示詞",
	"Name": "名稱",
	"Name Tag": "名稱標籤",
	"Name your modelfile": "命名你的 Modelfile",
	"New Chat": "新增聊天",
	"New Password": "新密碼",
	"Not factually correct": "",
	"Not sure what to add?": "不確定要新增什麼嗎？",
	"Not sure what to write? Switch to": "不確定要寫什麼？切換到",
	"Notifications": "桌面通知",
	"Off": "關閉",
	"Okay, Let's Go!": "好的，啟動吧！",
	"OLED Dark": "",
	"Ollama": "",
	"Ollama Base URL": "Ollama 基本 URL",
	"Ollama Version": "Ollama 版本",
	"On": "開啟",
	"Only": "僅有",
	"Only alphanumeric characters and hyphens are allowed in the command string.": "命令字串中只能包含英文字母、數字（0~9）和連字符（-）。",
	"Oops! Hold tight! Your files are still in the processing oven. We're cooking them up to perfection. Please be patient and we'll let you know once they're ready.": "哎呀！請稍等！你的文件還在處理中。我們正最佳化文件，請耐心等待，一旦準備好，我們會通知你。",
	"Oops! Looks like the URL is invalid. Please double-check and try again.": "哎呀！看起來 URL 無效。請仔細檢查後再試一次。",
	"Oops! You're using an unsupported method (frontend only). Please serve the WebUI from the backend.": "哎呀！你正在使用不支援的方法（僅有前台）。請從後台提供 WebUI。",
	"Open": "開啟",
	"Open AI": "Open AI",
	"Open AI (Dall-E)": "Open AI (Dall-E)",
	"Open new chat": "開啟新聊天",
	"OpenAI": "",
	"OpenAI API": "OpenAI API",
	"OpenAI API Config": "",
	"OpenAI API Key is required.": "需要 OpenAI API 金鑰。",
	"OpenAI URL/Key required.": "",
	"or": "或",
	"Other": "",
	"Parameters": "參數",
	"Password": "密碼",
	"PDF document (.pdf)": "",
	"PDF Extract Images (OCR)": "PDF 圖像擷取（OCR 光學文字辨識）",
	"pending": "待審查",
	"Permission denied when accessing microphone: {{error}}": "存取麥克風時被拒絕權限: {{error}}",
	"Plain text (.txt)": "",
	"Playground": "AI 對話遊樂場",
<<<<<<< HEAD
	"Positive attitude": "",
	"Profile Image": "",
	"Prompt (e.g. Tell me a fun fact about the Roman Empire)": "",
=======
	"Archived Chats": "聊天記錄存檔",
	"Profile": "個人資料",
>>>>>>> c7fa024b
	"Prompt Content": "提示詞內容",
	"Prompt suggestions": "提示詞建議",
	"Prompts": "提示詞",
	"Pull a model from Ollama.com": "從 Ollama.com 下載模型",
	"Pull Progress": "下載進度",
	"Query Params": "查詢參數",
	"RAG Template": "RAG 範例",
	"Raw Format": "原始格式",
	"Read Aloud": "",
	"Record voice": "錄音",
	"Redirecting you to OpenWebUI Community": "將你重新導向到 OpenWebUI 社群",
	"Refused when it shouldn't have": "",
	"Regenerate": "",
	"Release Notes": "發布說明",
	"Relevance Threshold": "",
	"Remove": "",
	"Repeat Last N": "重複最後 N 次",
	"Repeat Penalty": "重複懲罰",
	"Request Mode": "請求模式",
	"Reranking model set to \"{{reranking_model}}\"": "",
	"Reset Vector Storage": "重置向量儲存空間",
	"Response AutoCopy to Clipboard": "自動複製回答到剪貼簿",
	"Role": "Role",
	"Rosé Pine": "玫瑰松",
	"Rosé Pine Dawn": "黎明玫瑰松",
	"Save": "儲存",
	"Save & Create": "儲存並建立",
	"Save & Submit": "儲存並送出",
	"Save & Update": "儲存並更新",
	"Saving chat logs directly to your browser's storage is no longer supported. Please take a moment to download and delete your chat logs by clicking the button below. Don't worry, you can easily re-import your chat logs to the backend through": "現已不支援將聊天紀錄儲存到瀏覽器儲存空間中。請點擊下面的按鈕下載並刪除你的聊天記錄。別擔心，你可以通過以下方式輕鬆地重新匯入你的聊天記錄到後台",
	"Scan": "掃描",
	"Scan complete!": "掃描完成！",
	"Scan for documents from {{path}}": "從 {{path}} 掃描文件",
	"Search": "搜尋",
	"Search a model": "",
	"Search Documents": "搜尋文件",
	"Search Prompts": "搜尋提示詞",
	"See readme.md for instructions": "查看 readme.md 獲取指南",
	"See what's new": "查看最新內容",
	"Seed": "種子",
	"Select a mode": "選擇模式",
	"Select a model": "選擇一個模型",
	"Select an Ollama instance": "選擇 Ollama 實例",
	"Send a Message": "傳送訊息",
	"Send message": "傳送訊息",
	"Server connection verified": "已驗證伺服器連線",
	"Set as default": "設為預設",
	"Set Default Model": "設定預設模型",
	"Set Image Size": "設定圖片大小",
	"Set Steps": "設定步數",
	"Set Title Auto-Generation Model": "設定自動生成標題用模型",
	"Set Voice": "設定語音",
	"Settings": "設定",
	"Settings saved successfully!": "成功儲存設定",
	"Share": "",
	"Share Chat": "",
	"Share to OpenWebUI Community": "分享到 OpenWebUI 社群",
	"short-summary": "簡短摘要",
	"Show": "顯示",
	"Show Additional Params": "顯示額外參數",
	"Show shortcuts": "顯示快速鍵",
	"Showcased creativity": "",
	"sidebar": "側邊欄",
	"Sign in": "登入",
	"Sign Out": "登出",
	"Sign up": "註冊",
	"Signing in": "",
	"Speech recognition error: {{error}}": "語音識別錯誤: {{error}}",
	"Speech-to-Text Engine": "語音轉文字引擎",
	"SpeechRecognition API is not supported in this browser.": "此瀏覽器不支持 SpeechRecognition API。",
	"Stop Sequence": "停止序列",
	"STT Settings": "語音轉文字設定",
	"Submit": "提交",
	"Subtitle (e.g. about the Roman Empire)": "",
	"Success": "成功",
	"Successfully updated.": "更新成功。",
	"Sync All": "全部同步",
	"System": "系統",
	"System Prompt": "系統提示詞",
	"Tags": "標籤",
	"Tell us more:": "",
	"Temperature": "溫度",
	"Template": "模板",
	"Text Completion": "文本補全（Text Completion）",
	"Text-to-Speech Engine": "文字轉語音引擎",
	"Tfs Z": "Tfs Z",
	"Thanks for your feedback!": "",
	"Theme": "主題",
	"This ensures that your valuable conversations are securely saved to your backend database. Thank you!": "這確保你寶貴的對話安全地儲存到你的後台資料庫。謝謝！",
	"This setting does not sync across browsers or devices.": "此設定不會在瀏覽器或裝置間同步。",
	"Thorough explanation": "",
	"Tip: Update multiple variable slots consecutively by pressing the tab key in the chat input after each replacement.": "提示：透過在每次替換後在聊天輸入框中按 Tab 鍵連續更新多個變數。",
	"Title": "標題",
	"Title (e.g. Tell me a fun fact)": "",
	"Title Auto-Generation": "自動生成標題",
	"Title Generation Prompt": "自動生成標題的提示詞",
	"to": "到",
	"To access the available model names for downloading,": "若想查看可供下載的模型名稱，",
	"To access the GGUF models available for downloading,": "若想查看可供下載的 GGUF 模型名稱，",
	"to chat input.": "到聊天輸入框來啟動此命令。",
	"Toggle settings": "切換設定",
	"Toggle sidebar": "切換側邊欄",
	"Top K": "Top K",
	"Top P": "Top P",
	"Trouble accessing Ollama?": "存取 Ollama 時遇到問題？",
	"TTS Settings": "文字轉語音設定",
	"Type Hugging Face Resolve (Download) URL": "輸入 Hugging Face 解析後的（下載）URL",
	"Uh-oh! There was an issue connecting to {{provider}}.": "哎呀！連線到 {{provider}} 時出現問題。",
	"Unknown File Type '{{file_type}}', but accepting and treating as plain text": "未知的文件類型 '{{file_type}}'，但接受並視為純文字",
	"Update and Copy Link": "",
	"Update Embedding Model": "",
	"Update embedding model (e.g. {{model}})": "",
	"Update password": "更新密碼",
	"Update Reranking Model": "",
	"Update reranking model (e.g. {{model}})": "",
	"Upload a GGUF model": "上傳一個 GGUF 模型",
	"Upload files": "上傳文件",
	"Upload Progress": "上傳進度",
	"URL Mode": "URL 模式",
	"Use '#' in the prompt input to load and select your documents.": "在輸入框中輸入 '#' 以載入並選擇你的文件。",
	"Use Gravatar": "使用 Gravatar",
	"Use Initials": "",
	"user": "使用者",
	"User Permissions": "使用者權限",
	"Users": "使用者",
	"Utilize": "使用",
	"Valid time units:": "有效時間單位：",
	"variable": "變數",
	"variable to have them replaced with clipboard content.": "變數將替換為剪貼簿內容。",
	"Version": "版本",
	"Warning: If you update or change your embedding model, you will need to re-import all documents.": "",
	"Web": "網頁",
	"Webhook URL": "",
	"WebUI Add-ons": "WebUI 擴充套件",
	"WebUI Settings": "WebUI 設定",
	"WebUI will make requests to": "WebUI 將會存取",
	"What’s New in": "全新內容",
	"When history is turned off, new chats on this browser won't appear in your history on any of your devices.": "當歷史被關閉時，這個瀏覽器上的新聊天將不會出現在任何裝置的歷史記錄中。",
	"Whisper (Local)": "Whisper（本機）",
	"Write a prompt suggestion (e.g. Who are you?)": "寫一個提示詞建議（例如：你是誰？）",
	"Write a summary in 50 words that summarizes [topic or keyword].": "寫一個50字的摘要來概括[主題或關鍵詞]。",
	"You": "你",
	"You're a helpful assistant.": "你是一位善於協助他人的助手。",
	"You're now logged in.": "已登入。"
}<|MERGE_RESOLUTION|>--- conflicted
+++ resolved
@@ -285,14 +285,8 @@
 	"Permission denied when accessing microphone: {{error}}": "存取麥克風時被拒絕權限: {{error}}",
 	"Plain text (.txt)": "",
 	"Playground": "AI 對話遊樂場",
-<<<<<<< HEAD
-	"Positive attitude": "",
-	"Profile Image": "",
-	"Prompt (e.g. Tell me a fun fact about the Roman Empire)": "",
-=======
 	"Archived Chats": "聊天記錄存檔",
 	"Profile": "個人資料",
->>>>>>> c7fa024b
 	"Prompt Content": "提示詞內容",
 	"Prompt suggestions": "提示詞建議",
 	"Prompts": "提示詞",
